--- conflicted
+++ resolved
@@ -52,11 +52,7 @@
         'application/vnd.interoperability.bulkQuotes+json;version=1.0',
         'application/vnd.interoperability.transactionRequests+json;version=1.0',
         'application/vnd.interoperability.transfers+json;version=1.0',
-<<<<<<< HEAD
         'application/vnd.interoperability.transfers+json;version=1.1',
-=======
-        'application/vnd.interoperability.bulkTransfers+json;version=1.0',
->>>>>>> 928f21c3
         'application/vnd.interoperability.authorizations+json;version=1.0',
         'application/json'
     ]);
