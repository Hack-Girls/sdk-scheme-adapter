--- conflicted
+++ resolved
@@ -12,22 +12,22 @@
 # Enable verification or incoming JWS signatures
 # Note that signatures will be required on incoming messages
 # and will be validated against a public key.
-VALIDATE_INBOUND_JWS=false
+VALIDATE_INBOUND_JWS=true
 
 # applicable only if VALIDATE_INBOUND_JWS is "true"
 # allows disabling of validation on incoming PUT /parties/{idType}/{idValue} requests
-VALIDATE_INBOUND_PUT_PARTIES_JWS=false
+VALIDATE_INBOUND_PUT_PARTIES_JWS=true
 
 # Enable signing of outgoing requests
-JWS_SIGN=false
+JWS_SIGN=true
 
 # applicable only if JWS_SIGN is "true"
 # allows disabling of signing on outgoing PUT /parties/{idType}/{idValue} requests
-JWS_SIGN_PUT_PARTIES=false
+JWS_SIGN_PUT_PARTIES=true
 
 # Path to JWS signing key (private key of THIS DFSP)
-JWS_SIGNING_KEY_PATH=./secrets/jwsSigningKey.key
-JWS_VERIFICATION_KEYS_DIRECTORY=./secrets/jwsVerificationKeys
+JWS_SIGNING_KEY_PATH=/jwsSigningKey.key
+JWS_VERIFICATION_KEYS_DIRECTORY=/jwsVerificationKeys
 
 # Location of certs and key required for TLS
 IN_CA_CERT_PATH=./secrets/cacert.pem
@@ -43,21 +43,21 @@
 LOG_INDENT=0
 
 # REDIS CACHE CONNECTION
-CACHE_HOST=localhost
+CACHE_HOST=172.17.0.2
 CACHE_PORT=6379
 
 # SWITCH ENDPOINT
 # The option 'PEER_ENDPOINT' has no effect if the remaining three options 'ALS_ENDPOINT', 'QUOTES_ENDPOINT', 'TRANSFERS_ENDPOINT' are specified.
-PEER_ENDPOINT=localhost:4002
+PEER_ENDPOINT=172.17.0.3:4000
 #ALS_ENDPOINT=account-lookup-service.local
 #QUOTES_ENDPOINT=quoting-service.local
 #TRANSFERS_ENDPOINT=ml-api-adapter.local
 
 # BACKEND ENDPOINT
-BACKEND_ENDPOINT=localhost:3000
+BACKEND_ENDPOINT=172.17.0.5:4000
 
 # FSPID of this DFSP
-DFSP_ID=payeefsp
+DFSP_ID=mojaloop-sdk
 
 # Secret used for generation and verification of secure ILP
 ILP_SECRET=Quaixohyaesahju3thivuiChai5cahng
@@ -68,12 +68,12 @@
 # if set to false the SDK will not automatically accept all returned quotes
 # but will halt the transfer after a quote response is received. A further
 # confirmation call will be required to complete the final transfer stage.
-AUTO_ACCEPT_QUOTES=true
+AUTO_ACCEPT_QUOTES=false
 
 # if set to false the SDK will not automatically accept a resolved party
-# but will halt the transfer after a party lookup response is received. A further
-# confirmation call will be required to progress the transfer to quotes state.
-AUTO_ACCEPT_PARTY=true
+# but will halt the transer after a party lookup response is received. A further
+# cnofirmation call will be required to progress the transfer to quotes state.
+AUTO_ACCEPT_PARTY=false
 
 # when set to true, when sending money via the outbound API, the SDK will use the value
 # of FSPIOP-Source header from the received quote response as the payeeFsp value in the
@@ -87,7 +87,7 @@
 # set to true to validate ILP, otherwise false to ignore ILP
 CHECK_ILP=true
 
-# set to true to enable test features such as request caching and retrieval endpoints
+# set to true to enable test features such as request cacheing and retrieval endpoints
 ENABLE_TEST_FEATURES=false
 
 # set to true to mock WSO2 oauth2 token endpoint
@@ -114,20 +114,8 @@
 REQUEST_PROCESSING_TIMEOUT_SECONDS=30
 
 # Common Account Lookup System (ALS)
-<<<<<<< HEAD
-#ALS_ENDPOINT=127.0.0.1:6500
-
-# Configuration for the metrics library to acquire metrics for prometheus
-# Is disabled by default
-METRICS_DISABLED=false
-METRICS_LABELS_FSP_ID=*
-METRICS_CONFIG_TIMEOUT=5000
-METRICS_CONFIG_PREFIX=moja_sdk_
-METRICS_CONFIG_LABELS_SERVICE_NAME=mojaloop-sdk
-=======
 ALS_ENDPOINT=127.0.0.1:6500
 
 # To allow transfer without a previous quote request, set this value to true and provide a matching fulfilment for the condition
 TEST_ALLOW_TRANSFER_WITHOUT_QUOTE=false
-TEST_ALLOW_TRANSFER_WITHOUT_QUOTE_FULFILMENT=XoSz1cL0tljJSCp_VtIYmPNw-zFUgGfbUqf69AagUzY
->>>>>>> 52818342
+TEST_ALLOW_TRANSFER_WITHOUT_QUOTE_FULFILMENT=XoSz1cL0tljJSCp_VtIYmPNw-zFUgGfbUqf69AagUzY