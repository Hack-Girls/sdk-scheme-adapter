{
  "name": "@mojaloop/sdk-scheme-adapter",
  "version": "9.4.4",
  "description": "An adapter for connecting to Mojaloop API enabled switches.",
  "main": "index.js",
  "scripts": {
    "lint": "eslint .",
    "lint:fix": "eslint . --fix",
    "test": "jest --ci --reporters=default --reporters=jest-junit --env=node test/unit",
    "test:int": "jest --ci --reporters=default --reporters=jest-junit --env=node test/integration --forceExit"
  },
  "author": "Matt Kingston, James Bush, ModusBox Inc.",
  "license": "Apache-2.0",
  "licenses": [
    {
      "type": "Apache-2.0",
      "url": "http://www.apache.org/licenses/LICENSE-2.0"
    }
  ],
  "dependencies": {
    "@internal/cache": "file:lib/cache",
    "@internal/log": "file:lib/log",
    "@internal/model": "file:lib/model",
    "@internal/randomphrase": "file:lib/randomphrase",
    "@internal/requests": "file:lib/model/lib/requests",
    "@internal/router": "file:lib/router",
    "@internal/shared": "file:lib/model/lib/shared",
    "@internal/validate": "file:lib/validate",
<<<<<<< HEAD
    "@mojaloop/sdk-standard-components": "^9.1.4",
=======
    "@mojaloop/sdk-standard-components": "^9.1.3",
    "ajv": "^6.12.0",
>>>>>>> ef88167d
    "co-body": "^6.0.0",
    "dotenv": "^8.2.0",
    "env-var": "^6.0.4",
    "js-yaml": "^3.13.1",
    "koa": "^2.11.0",
    "koa-body": "^4.1.1",
    "koa2-oauth-server": "^1.0.0",
    "node-fetch": "^2.6.0",
    "uuidv4": "^6.0.6"
  },
  "devDependencies": {
    "@types/jest": "^25.1.4",
    "eslint": "^6.8.0",
    "eslint-config-airbnb-base": "^14.0.0",
    "eslint-plugin-import": "^2.20.1",
    "jest": "^25.1.0",
    "jest-junit": "^10.0.0",
    "openapi-response-validator": "^4.0.0",
    "redis-mock": "^0.49.0",
    "supertest": "^4.0.2"
  }
}<|MERGE_RESOLUTION|>--- conflicted
+++ resolved
@@ -26,12 +26,8 @@
     "@internal/router": "file:lib/router",
     "@internal/shared": "file:lib/model/lib/shared",
     "@internal/validate": "file:lib/validate",
-<<<<<<< HEAD
     "@mojaloop/sdk-standard-components": "^9.1.4",
-=======
-    "@mojaloop/sdk-standard-components": "^9.1.3",
     "ajv": "^6.12.0",
->>>>>>> ef88167d
     "co-body": "^6.0.0",
     "dotenv": "^8.2.0",
     "env-var": "^6.0.4",
