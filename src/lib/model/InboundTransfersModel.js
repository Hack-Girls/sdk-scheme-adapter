--- conflicted
+++ resolved
@@ -216,13 +216,10 @@
             let quote = await this.cache.get(`quote_${prepareRequest.transferId}`);
             
             if(!quote) {
-<<<<<<< HEAD
-                histTimerEnd({ success: false });
-                throw new Error(`Corresponding quote not found for transfer ${prepareRequest.transferId}`);
-=======
                 // Check whether to allow transfers without a previous quote.
                 // If testAllowTransferWithoutQuote flag has been set, this will populate a test quote and send to backend.
                 if(!this.testAllowTransferWithoutQuote) {
+ 		    histTimerEnd({ success: false });
                     throw new Error(`Corresponding quote not found for transfer ${prepareRequest.transferId}`);
                 }
                 else {
@@ -261,7 +258,6 @@
                         fulfilment: this.testAllowTransferWithoutQuoteFulfilment
                     };
                 }                
->>>>>>> 52818342
             }
 
             // check incoming ILP matches our persisted values
