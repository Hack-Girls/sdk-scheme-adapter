--- conflicted
+++ resolved
@@ -213,63 +213,12 @@
         try {
 
             // retrieve our quote data
-<<<<<<< HEAD
-            let quote = await this.cache.get(`quote_${prepareRequest.transferId}`);
-
-            if(!quote) {
-                // Check whether to allow transfers without a previous quote.
-                // If testAllowTransferWithoutQuote flag has been set, this will populate a test quote and send to backend.
-                if(!this.testAllowTransferWithoutQuote) {
-                    histTimerEnd({ success: false });
-                    throw new Error(`Corresponding quote not found for transfer ${prepareRequest.transferId}`);
-                }
-                else {
-                    const tmpExpiration = new Date().getTime() + (60 * 1000);
-                    const testExpiration = new Date(tmpExpiration).toISOString();
-                    quote = {
-                        response: {
-                            transferAmount: prepareRequest.amount.amount,
-                            transferAmountCurrency: prepareRequest.amount.currency,
-                            transactionId: prepareRequest.transferId,
-                            quoteId: prepareRequest.transferId
-                        },
-                        internalRequest: {
-                            from: {
-                                displayName: 'displayName',
-                                idType: 'MSISDN',
-                                idValue: '1234567890'
-                            },
-                            to: {
-                                idType: 'MSISDN',
-                                idValue: '9876543210',
-                                fspId: prepareRequest.payeeFsp },
-                        },
-                        request: {
-                            amountType: 'SEND',
-                            amount: prepareRequest.amount,
-                            transactionType: {
-                                scenario: 'TRANSFER'
-                            },
-                            note: ''
-                        },
-                        mojaloopResponse: {
-                            condition: prepareRequest.condition,
-                            expiration: testExpiration
-                        },
-                        fulfilment: this.testAllowTransferWithoutQuoteFulfilment
-                    };
-                }
-            }
-
-            // check incoming ILP matches our persisted values
-            if(this.checkIlp && (prepareRequest.condition !== quote.mojaloopResponse.condition)) {
-                histTimerEnd({ success: false });
-=======
             const quote = await this.cache.get(`quote_${prepareRequest.transferId}`);
 
             if(!quote) {
                 // Check whether to allow transfers without a previous quote.
                 if(!this.allowTransferWithoutQuote) {
+			histTimerEnd({ success: false });
                     throw new Error(`ILP condition in transfer prepare for ${prepareRequest.transferId} does not match quote`);
                 }
             }
@@ -289,7 +238,6 @@
 
             // check incoming ILP matches our persisted values
             if(this.checkIlp && (prepareRequest.condition !== condition)) {
->>>>>>> 966b7976
                 throw new Error(`ILP condition in transfer prepare for ${prepareRequest.transferId} does not match quote`);
             }
 
