/**************************************************************************
 *  (C) Copyright ModusBox Inc. 2019 - All rights reserved.               *
 *                                                                        *
 *  This file is made available under the terms of the license agreement  *
 *  specified in the corresponding source code repository.                *
 *                                                                        *
 *  ORIGINAL AUTHOR:                                                      *
 *       James Bush - james.bush@modusbox.com                             *
 **************************************************************************/

'use strict';

const util = require('util');
const { MojaloopRequests, Errors, WSO2Auth, Jws } = jest.requireActual('@mojaloop/sdk-standard-components');


class MockMojaloopRequests extends MojaloopRequests {
    constructor(...args) {
        super(...args);
        MockMojaloopRequests.__instance = this;
        this.postParticipants = MockMojaloopRequests.__postParticipants;
        this.getParties = MockMojaloopRequests.__getParties;
        this.postTransactionRequests = MockMojaloopRequests.__postTransactionRequests;
        this.postQuotes = MockMojaloopRequests.__postQuotes;
        this.putQuotes = MockMojaloopRequests.__putQuotes;
        this.putQuotesError = MockMojaloopRequests.__putQuotesError;
<<<<<<< HEAD
        this.getTransfers = MockMojaloopRequests.__getTransfers;
=======
        this.putTransactionRequests = MockMojaloopRequests.__putTransactionRequests;
>>>>>>> 65e19485
        this.postTransfers = MockMojaloopRequests.__postTransfers;
        this.putTransfers = MockMojaloopRequests.__putTransfers;
        this.putTransfersError = MockMojaloopRequests.__putTransfersError;
    }
}
MockMojaloopRequests.__postParticipants = jest.fn(() => Promise.resolve());
MockMojaloopRequests.__getParties = jest.fn(() => Promise.resolve());
MockMojaloopRequests.__postTransactionRequests = jest.fn(() => Promise.resolve());
MockMojaloopRequests.__postQuotes = jest.fn(() => Promise.resolve());
MockMojaloopRequests.__putQuotes = jest.fn(() => Promise.resolve());
MockMojaloopRequests.__putQuotesError = jest.fn(() => Promise.resolve());
<<<<<<< HEAD
MockMojaloopRequests.__getTransfers = jest.fn(() => Promise.resolve());
=======
MockMojaloopRequests.__putTransactionRequests = jest.fn(() => Promise.resolve());
>>>>>>> 65e19485
MockMojaloopRequests.__postTransfers = jest.fn(() => Promise.resolve());
MockMojaloopRequests.__putTransfers = jest.fn(() => Promise.resolve());
MockMojaloopRequests.__putTransfersError = jest.fn(() => Promise.resolve());

class MockIlp {
    constructor(config) {
        console.log('MockIlp constructed');
        this.config = config;
    }

    calculateFulfil(ilpPacket) {
        console.log(`Mock ILP not calculating fulfil from ilp packet ${ilpPacket}`);
        return 'mockGeneratedFulfilment';
    }

    calculateConditionFromFulfil(fulfil) {
        console.log(`Mock ILP not calculating condition from fulfil ${fulfil}`);
        return 'mockGeneratedCondition';
    }

    validateFulfil(fulfil, condition) {
        console.log(`Mock ILP not checking fulfil ${fulfil} against condition ${condition}`);
        return true;
    }

    getResponseIlp(...args) {
        console.log(`MockIlp.getResponseIlp called with args: ${util.inspect(args)}`);

        return MockIlp.__response;
    }

    getQuoteResponseIlp(...args) {
        console.log(`MockIlp.getQuoteResponseIlp called with args: ${util.inspect(args)}`);

        return this.getResponseIlp(...args);
    }
}
MockIlp.__response = {
    fulfilment: 'mockGeneratedFulfilment',
    ilpPacket: 'mockBase64encodedIlpPacket',
    condition: 'mockGeneratedCondition'
};


class MockJwsValidator extends Jws.validator {
    constructor(config) {
        super(config);
        MockJwsValidator.__validationKeys = config.validationKeys;
        this.validate = MockJwsValidator.__validate;
    }
}
MockJwsValidator.__validate = jest.fn(() => true);


class MockJwsSigner {
    constructor(config) {
        this.config = config;
        console.log(`MockJwsSigner constructed with config: ${util.inspect(config)}`);
    }
}


module.exports = {
    MojaloopRequests: MockMojaloopRequests,
    Ilp: MockIlp,
    Jws: {
        validator: MockJwsValidator,
        signer: MockJwsSigner
    },
    Errors,
    WSO2Auth,
};<|MERGE_RESOLUTION|>--- conflicted
+++ resolved
@@ -24,11 +24,8 @@
         this.postQuotes = MockMojaloopRequests.__postQuotes;
         this.putQuotes = MockMojaloopRequests.__putQuotes;
         this.putQuotesError = MockMojaloopRequests.__putQuotesError;
-<<<<<<< HEAD
         this.getTransfers = MockMojaloopRequests.__getTransfers;
-=======
         this.putTransactionRequests = MockMojaloopRequests.__putTransactionRequests;
->>>>>>> 65e19485
         this.postTransfers = MockMojaloopRequests.__postTransfers;
         this.putTransfers = MockMojaloopRequests.__putTransfers;
         this.putTransfersError = MockMojaloopRequests.__putTransfersError;
@@ -40,11 +37,8 @@
 MockMojaloopRequests.__postQuotes = jest.fn(() => Promise.resolve());
 MockMojaloopRequests.__putQuotes = jest.fn(() => Promise.resolve());
 MockMojaloopRequests.__putQuotesError = jest.fn(() => Promise.resolve());
-<<<<<<< HEAD
 MockMojaloopRequests.__getTransfers = jest.fn(() => Promise.resolve());
-=======
 MockMojaloopRequests.__putTransactionRequests = jest.fn(() => Promise.resolve());
->>>>>>> 65e19485
 MockMojaloopRequests.__postTransfers = jest.fn(() => Promise.resolve());
 MockMojaloopRequests.__putTransfers = jest.fn(() => Promise.resolve());
 MockMojaloopRequests.__putTransfersError = jest.fn(() => Promise.resolve());
